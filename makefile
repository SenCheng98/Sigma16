--- conflicted
+++ resolved
@@ -1,301 +1,298 @@
-# Sigma16: makefile
-# This file is part of Sigma16.  License: GNU GPL Version 3
-# See Sigma16/README, LICENSE and https://jtod.github.io/home/Sigma16/
-# Copyright (c) 2019-2022 John T. O'Donnell
-
-# This file is part of Sigma16.  Sigma16 is free software: you can
-# redistribute it and/or modify it under the terms of the GNU General
-# Public License as published by the Free Software Foundation, either
-# version 3 of the License, or (at your option) any later version.
-# Sigma16 is distributed in the hope that it will be useful, but
-# WITHOUT ANY WARRANTY; without even the implied warranty of
-# MERCHANTABILITY or FITNESS FOR A PARTICULAR PURPOSE.  See the GNU
-# General Public License for more details.  You should have received
-# a copy of the GNU General Public License along with Sigma16.  If
-# not, see <https://www.gnu.org/licenses/>.
-
-#--------------------------------------------------------------------------
-# Environment variables
-#--------------------------------------------------------------------------
-
-# S16_LOCAL_BUILD_DIR is the path to a directory that contains the
-# source, which is xxx/build/dev/Sigma16.  The Sigma16 source is
-# contained within xxx/build/dev so the server can assume that any
-# version being executed, either locally or on the server, has a path
-# of the form xxx/build/VERSIONNUMBER/Sigma16.  The source git
-# directory is ${S16_LOCAL_BUILD_DIR}/dev/Sigma16, so it can be
-# accessed using a "version" of "dev".
-
-# S16_SERVER_SRC_BUILD_DIR is the target build directory where "make
-# install-build" will put the files.  This is within the
-# SigServer/Sigma16 directory, and will be uploaded to the server.  A
-# particular version will have a path
-# ${S16_SERVER_SRC_BUILD_DIR}/sigma16/build/VERSION/Sigma16
-
-#--------------------------------------------------------------------------
-# Resources on the Internet
-#--------------------------------------------------------------------------
-
-# You can run Sigma16 online, without downloading or installing
-# anything: visit the Sigma16 home page and click the link:
-
-#    https://jtod.github.io/home/Sigma16/
-
-# The app won't run directly in the github source repository page:
-# that will display the source code but won't render it.  Therefore,
-# to run Sigma16 from the web, you need to use the homepage above.
-
-# For additional tools, including the command line interface and
-# circuit simulator, download from the source repositories and build
-# the software.  See the Installation section in the User Guide
-
-#    https://github.com/jtod/Sigma16
-#    https://github.com/jtod/Hydra
-
-#--------------------------------------------------------------------------
-# Usage
-#--------------------------------------------------------------------------
-
-# make setVersion    update VERSION.txt, COPYRIGHT.txt, src/base/version.mjs
-# emacs org C-c C-E h h  build html from org source, 1st do make setVersion
-# make showconfig        display the configuration parameters
-# make assemble          assemble wat code
-# make build             copy executable from dev source to build/i.j.k
-# make installServer     copy server program to server repository
-# make installBuild      copy dev build to server repository
-# make installHomepage   copy homepage files to homepage repository
-
-#--------------------------------------------------------------------------
-# Configuration
-#--------------------------------------------------------------------------
-
-# Environment variables defined on Heroko
-#  PAPERTRAIL_API_TOKEN
-
-# Environment variables defined on both Heroko and local build machine:
-#   S16_RUN_ENV           Heroku or Local
-#   S16_LATEST_RELEASE    version number of latest official release
-#   S16_RELEASE_VERSION   version number to use on request for 'release'
-#   S16_DEV_VERSION       version number to use on request for 'dev'
-
-# Environment variables defined on local build machine:
-#   S16_LOCAL_PORT      port for local server
-#   SIGMASYSTEM         path to sources
-
-# VERSION, the current version number, is extracted from the
-# package.json file, on the line consisting of "version: : "1.2.3".
-# VERSION is used for building the top level index and the user guide.
-
-VERSION:=$(shell cat src/package.json | grep version | head -1 | awk -F= "{ print $2 }" | sed 's/[version:,\",]//g' | tr -d '[[:space:]]')
-
-# Define the date in several formats for inclusion in the app and user guide
-
-YEAR=$(shell date +"%Y")
-MONTHYEAR=$(shell date +"%B %Y")
-YEARMONTHDAY=$(shell date +"%F")
-
-# Source directory, contains development version
-S16_DEV_SRC_DIR=$(S16_LOCAL_BUILD_DIR)/Sigma16
-
-# Server repository, makefile copies a build to this location
-SIGSERVER_REPOSITORY=$(SIGMASYSTEM)/server
-S16_INSTALL_VERSION_DIR=$(SIGSERVER_REPOSITORY)/Sigma16/build/$(VERSION)
-S16_INSTALL_DIR=$(S16_INSTALL_VERSION_DIR)/Sigma16
-
-# Homepage repository
-S16_HOMEPAGE_REPOSITORY=$(SIGMASYSTEM)/jtod.github.io/home/Sigma16
-<<<<<<< HEAD
-SIGSERVER_REPOSITORY=$(SIGMASYSTEM)/server
-=======
->>>>>>> 90759cfe
-
-.PHONY: showconfig
-showconfig:
-	@echo "Environment variables"
-	@echo "  S16_RUN_ENV = $(S16_RUN_ENV)"
-	@echo "  S16_LATEST_RELEASE = $(S16_LATEST_RELEASE)"
-	@echo "  S16_RELEASE_VERSION = $(S16_RELEASE_VERSION)"
-	@echo "  S16_DEV_VERSION = $(S16_DEV_VERSION)"
-	@echo "  S16_LOCAL_PORT = $(S16_LOCAL_PORT)"
-	@echo "  SIGMASYSTEM = $(SIGMASYSTEM)"
-	@echo "  S16_LOCAL_BUILD_DIR = $(S16_LOCAL_BUILD_DIR)"
-	@echo "  S16_SERVER_SRC_BUILD_DIR = $(S16_SERVER_SRC_BUILD_DIR)"
-	@echo "Calculated variables"
-	@echo "  VERSION = $(VERSION)"
-	@echo "  MONTHYEAR = $(MONTHYEAR)"
-	@echo "  YEARMONTHDAY = $(YEARMONTHDAY)"
-	@echo "  S16_DEV_SRC_DIR = $(S16_DEV_SRC_DIR)"
-	@echo "  S16_INSTALL_DIR = $(S16_INSTALL_DIR)"
-	@echo "  S16_HOMEPAGE_REPOSITORY = $(S16_HOMEPAGE_REPOSITORY)"
-	@echo "  SIGSERVER_REPOSITORY = $(SIGSERVER_REPOSITORY)"
-
-#--------------------------------------------------------------------------
-# Check documents
-#--------------------------------------------------------------------------
-
-#--------------------------------------------------------------------------
-# Preparing a release
-#--------------------------------------------------------------------------
-
-# make setVersion
-
-# emacs: update html for README.org, docs/welcome/welcome.org,
-# docs/UserGUide/Sigma16UserGuide.org
-
-# emacs: update html for docs/help/*.org
-
-# HomePage doesn't need to be updated for a release; only when the
-# homepage text is changed. emacs: update html for
-# docs/S16Homepage/index.org
-
-# $ git tag -a v3.4.3 -m "version 3.4.3"
-# $ git push --tags
-
-#--------------------------------------------------------------------------
-# make setVersion -- find version and define Version files
-#--------------------------------------------------------------------------
-
-# make setVersion --- The version number is defined in
-# src/gui/package.json; this makefile finds the number there and
-# defines a make variable $(VERSION).  This is used in several places,
-# including writing a VERSION file in the top directory (used in the
-# Welcome page and the User Guide) and src/gui/version.js (which makes
-# the version number available to the JavaScript program).  make
-# setVersion should be invoked when the version or the Month/Year
-# changes.
-
-.PHONY: setVersion
-setVersion:
-	echo "export const s16version = \"$(VERSION)\";" > src/base/version.mjs
-	echo "Version $(VERSION), $(MONTHYEAR)." > VERSION.txt
-	echo "Copyright (c) $(YEAR) John T. O'Donnell" > COPYRIGHT.txt
-
-#--------------------------------------------------------------------------
-# make assemble
-#--------------------------------------------------------------------------
-
-.PHONY: assemble
-assemble:
-	make src/base/emcore.wasm
-
-src/base/emcore.wasm: src/base/emcore.wat
-	echo Skipping wat2wasm
-#	cd src/base; wat2wasm emcore.wat --enable-threads
-
-#--------------------------------------------------------------------------
-# make compile -- compile in src directory
-#--------------------------------------------------------------------------
-
-.PHONY: compile
-compile:
-	@echo Compiling
-	make setVersion
-	make assemble
-
-#--------------------------------------------------------------------------
-# make build -- compile and install into local server repository
-#--------------------------------------------------------------------------
-
-checkInstallDir:
-	@echo S16_INSTALL_VERSION_DIR = $(S16_INSTALL_VERSION_DIR)
-	@echo S16_INSTALL_DIR = $(S16_INSTALL_DIR)
-	cd $(S16_INSTALL_DIR); pwd; ls
-
-
-.PHONY: build
-build:
-	@echo Installing in $(S16_INSTALL_DIR)
-
-	@echo backup $(S16_INSTALL_VERSION_DIR)
-	touch $(S16_INSTALL_VERSION_DIR)
-	mv -i $(S16_INSTALL_VERSION_DIR) $(S16_INSTALL_VERSION_DIR)-bak
-
-	make setVersion
-#	make assemble
-	mkdir -p -m700 $(S16_INSTALL_DIR)
-
-	cp -u *.html $(S16_INSTALL_DIR)
-	cp -u *.txt  $(S16_INSTALL_DIR)
-
-	mkdir -p -m700 $(S16_INSTALL_DIR)/src/gui
-	cp -u src/gui/*.mjs $(S16_INSTALL_DIR)/src/gui
-	cp -u src/gui/*.css $(S16_INSTALL_DIR)/src/gui
-
-	mkdir -p -m700 $(S16_INSTALL_DIR)/src/base
-	cp -u src/base/*.mjs $(S16_INSTALL_DIR)/src/base
-
-	mkdir -p -m700 $(S16_INSTALL_DIR)/docs
-	chmod u+rwx $(S16_INSTALL_DIR)/docs
-	cp -u docs/*.css $(S16_INSTALL_DIR)/docs
-	mkdir -p -m700 $(S16_INSTALL_DIR)/docs/welcome
-	cp -u docs/welcome/*.html $(S16_INSTALL_DIR)/docs/welcome
-	mkdir -p -m700 $(S16_INSTALL_DIR)/docs/help
-	cp -u docs/help/*.html $(S16_INSTALL_DIR)/docs/help
-	mkdir -p -m700 $(S16_INSTALL_DIR)/docs/UserGuide
-	cp -u docs/UserGuide/*.html $(S16_INSTALL_DIR)/docs/UserGuide
-
-	mkdir -p -m700 $(S16_INSTALL_DIR)/examples
-	cp -ur examples/* $(S16_INSTALL_DIR)/examples
-
-#--------------------------------------------------------------------------
-# Install server
-#--------------------------------------------------------------------------
-
-# Copy server to Heroku github source directory.  Using quotes around
-# $(SIGSERVER_REPOSITORY) in case it contains spaces
-
-.PHONY: installServer
-installServer:
-	cp -u src/server/runserver.mjs $(SIGSERVER_REPOSITORY)/src/server
-	cp -u src/server/sigserver.mjs $(SIGSERVER_REPOSITORY)/src/server
-
-#--------------------------------------------------------------------------
-# Install home page
-#--------------------------------------------------------------------------
-
-# Copy the home page index and style from dev source to the Sigma16
-# home page repository.  From there it can be pushed to github.
-
-.PHONY : installHomepage
-installHomepage :
-	mkdir -p $(S16_HOMEPAGE_REPOSITORY)/admin
-	cp -u protected/SIGSERVERURL.txt $(S16_HOMEPAGE_REPOSITORY)/admin
-	cp -u docs/S16homepage/index.html $(S16_HOMEPAGE_REPOSITORY)
-	cp -u docs/docstyle.css  $(S16_HOMEPAGE_REPOSITORY)
-
-#--------------------------------------------------------------------------
-# M1
-#--------------------------------------------------------------------------
-
-M1doc :
-	cd src/circuits; haddock --html --hyperlinked-source --odir=doc HDL/Hydra/Circuits/* HDL/Hydra/Core/* M1/Circuit/*.hs M1/Tools/*.hs
-
-
-# deprecated...
-
-#--------------------------------------------------------------------------
-# Install build: copy the dev build to the local server repository
-#--------------------------------------------------------------------------
-# .PHONY: installBuild
-# installBuild:
-# 	cp -upr $(S16_DEV_SRC_DIR) $(SIGSERVER_REPOSITORY)/build/$(VERSION)
-
-# If and when there are figure files, those will need to be copied too
-#	mkdir -p $(S16_INSTALL_DIR)/docs/UserGuide/png
-#	cp -u docs/UserGuide/png/*.png $(S16_INSTALL_DIR)/docs/UserGuide/png
-#	mkdir -p $(S16_INSTALL_DIR)/docs/UserGuide/svg
-#	cp -u docs/UserGuide/svg/*.svg $(S16_INSTALL_DIR)/docs/UserGuide/svg
-
-# S16_BUILDS_DIR=$(SIGMASYSTEM)/Sigma16-builds/build
-# S16_DEV_BUILD_DIR=$(S16_DEV_VERSION_DIR)/Sigma16
-#	@echo "  S16_BUILDS_DIR = $(S16_BUILDS_DIR)"
-#	@echo "  S16_DEV_BUILD_DIR = $(S16_DEV_BUILD_DIR)"
-#	@echo "  S16_DEV_VERSION_DIR = $(S16_DEV_VERSION_DIR)"
-# : the directory containing this makefile
-# Copy build to
-# deprecated...
-#	make VERSION.txt
-#	make src/base/version.mjs
-
-#	cp -u src/server/*.html $(SIGSERVER_REPOSITORY)/build
-#	cp -u docs/docstyle.css $(SIGSERVER_REPOSITORY)/build
+# Sigma16: makefile
+# This file is part of Sigma16.  License: GNU GPL Version 3
+# See Sigma16/README, LICENSE and https://jtod.github.io/home/Sigma16/
+# Copyright (c) 2019-2022 John T. O'Donnell
+
+# This file is part of Sigma16.  Sigma16 is free software: you can
+# redistribute it and/or modify it under the terms of the GNU General
+# Public License as published by the Free Software Foundation, either
+# version 3 of the License, or (at your option) any later version.
+# Sigma16 is distributed in the hope that it will be useful, but
+# WITHOUT ANY WARRANTY; without even the implied warranty of
+# MERCHANTABILITY or FITNESS FOR A PARTICULAR PURPOSE.  See the GNU
+# General Public License for more details.  You should have received
+# a copy of the GNU General Public License along with Sigma16.  If
+# not, see <https://www.gnu.org/licenses/>.
+
+#--------------------------------------------------------------------------
+# Environment variables
+#--------------------------------------------------------------------------
+
+# S16_LOCAL_BUILD_DIR is the path to a directory that contains the
+# source, which is xxx/build/dev/Sigma16.  The Sigma16 source is
+# contained within xxx/build/dev so the server can assume that any
+# version being executed, either locally or on the server, has a path
+# of the form xxx/build/VERSIONNUMBER/Sigma16.  The source git
+# directory is ${S16_LOCAL_BUILD_DIR}/dev/Sigma16, so it can be
+# accessed using a "version" of "dev".
+
+# S16_SERVER_SRC_BUILD_DIR is the target build directory where "make
+# install-build" will put the files.  This is within the
+# SigServer/Sigma16 directory, and will be uploaded to the server.  A
+# particular version will have a path
+# ${S16_SERVER_SRC_BUILD_DIR}/sigma16/build/VERSION/Sigma16
+
+#--------------------------------------------------------------------------
+# Resources on the Internet
+#--------------------------------------------------------------------------
+
+# You can run Sigma16 online, without downloading or installing
+# anything: visit the Sigma16 home page and click the link:
+
+#    https://jtod.github.io/home/Sigma16/
+
+# The app won't run directly in the github source repository page:
+# that will display the source code but won't render it.  Therefore,
+# to run Sigma16 from the web, you need to use the homepage above.
+
+# For additional tools, including the command line interface and
+# circuit simulator, download from the source repositories and build
+# the software.  See the Installation section in the User Guide
+
+#    https://github.com/jtod/Sigma16
+#    https://github.com/jtod/Hydra
+
+#--------------------------------------------------------------------------
+# Usage
+#--------------------------------------------------------------------------
+
+# make setVersion    update VERSION.txt, COPYRIGHT.txt, src/base/version.mjs
+# emacs org C-c C-E h h  build html from org source, 1st do make setVersion
+# make showconfig        display the configuration parameters
+# make assemble          assemble wat code
+# make build             copy executable from dev source to build/i.j.k
+# make installServer     copy server program to server repository
+# make installBuild      copy dev build to server repository
+# make installHomepage   copy homepage files to homepage repository
+
+#--------------------------------------------------------------------------
+# Configuration
+#--------------------------------------------------------------------------
+
+# Environment variables defined on Heroko
+#  PAPERTRAIL_API_TOKEN
+
+# Environment variables defined on both Heroko and local build machine:
+#   S16_RUN_ENV           Heroku or Local
+#   S16_LATEST_RELEASE    version number of latest official release
+#   S16_RELEASE_VERSION   version number to use on request for 'release'
+#   S16_DEV_VERSION       version number to use on request for 'dev'
+
+# Environment variables defined on local build machine:
+#   S16_LOCAL_PORT      port for local server
+#   SIGMASYSTEM         path to sources
+
+# VERSION, the current version number, is extracted from the
+# package.json file, on the line consisting of "version: : "1.2.3".
+# VERSION is used for building the top level index and the user guide.
+
+VERSION:=$(shell cat src/package.json | grep version | head -1 | awk -F= "{ print $2 }" | sed 's/[version:,\",]//g' | tr -d '[[:space:]]')
+
+# Define the date in several formats for inclusion in the app and user guide
+
+YEAR=$(shell date +"%Y")
+MONTHYEAR=$(shell date +"%B %Y")
+YEARMONTHDAY=$(shell date +"%F")
+
+# Source directory, contains development version
+S16_DEV_SRC_DIR=$(S16_LOCAL_BUILD_DIR)/Sigma16
+
+# Server repository, makefile copies a build to this location
+SIGSERVER_REPOSITORY=$(SIGMASYSTEM)/server
+S16_INSTALL_VERSION_DIR=$(SIGSERVER_REPOSITORY)/Sigma16/build/$(VERSION)
+S16_INSTALL_DIR=$(S16_INSTALL_VERSION_DIR)/Sigma16
+
+# Homepage repository
+S16_HOMEPAGE_REPOSITORY=$(SIGMASYSTEM)/jtod.github.io/home/Sigma16
+SIGSERVER_REPOSITORY=$(SIGMASYSTEM)/server
+
+.PHONY: showconfig
+showconfig:
+	@echo "Environment variables"
+	@echo "  S16_RUN_ENV = $(S16_RUN_ENV)"
+	@echo "  S16_LATEST_RELEASE = $(S16_LATEST_RELEASE)"
+	@echo "  S16_RELEASE_VERSION = $(S16_RELEASE_VERSION)"
+	@echo "  S16_DEV_VERSION = $(S16_DEV_VERSION)"
+	@echo "  S16_LOCAL_PORT = $(S16_LOCAL_PORT)"
+	@echo "  SIGMASYSTEM = $(SIGMASYSTEM)"
+	@echo "  S16_LOCAL_BUILD_DIR = $(S16_LOCAL_BUILD_DIR)"
+	@echo "  S16_SERVER_SRC_BUILD_DIR = $(S16_SERVER_SRC_BUILD_DIR)"
+	@echo "Calculated variables"
+	@echo "  VERSION = $(VERSION)"
+	@echo "  MONTHYEAR = $(MONTHYEAR)"
+	@echo "  YEARMONTHDAY = $(YEARMONTHDAY)"
+	@echo "  S16_DEV_SRC_DIR = $(S16_DEV_SRC_DIR)"
+	@echo "  S16_INSTALL_DIR = $(S16_INSTALL_DIR)"
+	@echo "  S16_HOMEPAGE_REPOSITORY = $(S16_HOMEPAGE_REPOSITORY)"
+	@echo "  SIGSERVER_REPOSITORY = $(SIGSERVER_REPOSITORY)"
+
+#--------------------------------------------------------------------------
+# Check documents
+#--------------------------------------------------------------------------
+
+#--------------------------------------------------------------------------
+# Preparing a release
+#--------------------------------------------------------------------------
+
+# make setVersion
+
+# emacs: update html for README.org, docs/welcome/welcome.org,
+# docs/UserGUide/Sigma16UserGuide.org
+
+# emacs: update html for docs/help/*.org
+
+# HomePage doesn't need to be updated for a release; only when the
+# homepage text is changed. emacs: update html for
+# docs/S16Homepage/index.org
+
+# $ git tag -a v3.4.3 -m "version 3.4.3"
+# $ git push --tags
+
+#--------------------------------------------------------------------------
+# make setVersion -- find version and define Version files
+#--------------------------------------------------------------------------
+
+# make setVersion --- The version number is defined in
+# src/gui/package.json; this makefile finds the number there and
+# defines a make variable $(VERSION).  This is used in several places,
+# including writing a VERSION file in the top directory (used in the
+# Welcome page and the User Guide) and src/gui/version.js (which makes
+# the version number available to the JavaScript program).  make
+# setVersion should be invoked when the version or the Month/Year
+# changes.
+
+.PHONY: setVersion
+setVersion:
+	echo "export const s16version = \"$(VERSION)\";" > src/base/version.mjs
+	echo "Version $(VERSION), $(MONTHYEAR)." > VERSION.txt
+	echo "Copyright (c) $(YEAR) John T. O'Donnell" > COPYRIGHT.txt
+
+#--------------------------------------------------------------------------
+# make assemble
+#--------------------------------------------------------------------------
+
+.PHONY: assemble
+assemble:
+	make src/base/emcore.wasm
+
+src/base/emcore.wasm: src/base/emcore.wat
+	echo Skipping wat2wasm
+#	cd src/base; wat2wasm emcore.wat --enable-threads
+
+#--------------------------------------------------------------------------
+# make compile -- compile in src directory
+#--------------------------------------------------------------------------
+
+.PHONY: compile
+compile:
+	@echo Compiling
+	make setVersion
+	make assemble
+
+#--------------------------------------------------------------------------
+# make build -- compile and install into local server repository
+#--------------------------------------------------------------------------
+
+checkInstallDir:
+	@echo S16_INSTALL_VERSION_DIR = $(S16_INSTALL_VERSION_DIR)
+	@echo S16_INSTALL_DIR = $(S16_INSTALL_DIR)
+	cd $(S16_INSTALL_DIR); pwd; ls
+
+
+.PHONY: build
+build:
+	@echo Installing in $(S16_INSTALL_DIR)
+
+	@echo backup $(S16_INSTALL_VERSION_DIR)
+	touch $(S16_INSTALL_VERSION_DIR)
+	mv -i $(S16_INSTALL_VERSION_DIR) $(S16_INSTALL_VERSION_DIR)-bak
+
+	make setVersion
+#	make assemble
+	mkdir -p -m700 $(S16_INSTALL_DIR)
+
+	cp -u *.html $(S16_INSTALL_DIR)
+	cp -u *.txt  $(S16_INSTALL_DIR)
+
+	mkdir -p -m700 $(S16_INSTALL_DIR)/src/gui
+	cp -u src/gui/*.mjs $(S16_INSTALL_DIR)/src/gui
+	cp -u src/gui/*.css $(S16_INSTALL_DIR)/src/gui
+
+	mkdir -p -m700 $(S16_INSTALL_DIR)/src/base
+	cp -u src/base/*.mjs $(S16_INSTALL_DIR)/src/base
+
+	mkdir -p -m700 $(S16_INSTALL_DIR)/docs
+	chmod u+rwx $(S16_INSTALL_DIR)/docs
+	cp -u docs/*.css $(S16_INSTALL_DIR)/docs
+	mkdir -p -m700 $(S16_INSTALL_DIR)/docs/welcome
+	cp -u docs/welcome/*.html $(S16_INSTALL_DIR)/docs/welcome
+	mkdir -p -m700 $(S16_INSTALL_DIR)/docs/help
+	cp -u docs/help/*.html $(S16_INSTALL_DIR)/docs/help
+	mkdir -p -m700 $(S16_INSTALL_DIR)/docs/UserGuide
+	cp -u docs/UserGuide/*.html $(S16_INSTALL_DIR)/docs/UserGuide
+
+	mkdir -p -m700 $(S16_INSTALL_DIR)/examples
+	cp -ur examples/* $(S16_INSTALL_DIR)/examples
+
+#--------------------------------------------------------------------------
+# Install server
+#--------------------------------------------------------------------------
+
+# Copy server to Heroku github source directory.  Using quotes around
+# $(SIGSERVER_REPOSITORY) in case it contains spaces
+
+.PHONY: installServer
+installServer:
+	cp -u src/server/runserver.mjs $(SIGSERVER_REPOSITORY)/src/server
+	cp -u src/server/sigserver.mjs $(SIGSERVER_REPOSITORY)/src/server
+
+#--------------------------------------------------------------------------
+# Install home page
+#--------------------------------------------------------------------------
+
+# Copy the home page index and style from dev source to the Sigma16
+# home page repository.  From there it can be pushed to github.
+
+.PHONY : installHomepage
+installHomepage :
+	mkdir -p $(S16_HOMEPAGE_REPOSITORY)/admin
+	cp -u protected/SIGSERVERURL.txt $(S16_HOMEPAGE_REPOSITORY)/admin
+	cp -u docs/S16homepage/index.html $(S16_HOMEPAGE_REPOSITORY)
+	cp -u docs/docstyle.css  $(S16_HOMEPAGE_REPOSITORY)
+
+#--------------------------------------------------------------------------
+# M1
+#--------------------------------------------------------------------------
+
+M1doc :
+	cd src/circuits; haddock --html --hyperlinked-source --odir=doc HDL/Hydra/Circuits/* HDL/Hydra/Core/* M1/Circuit/*.hs M1/Tools/*.hs
+
+
+# deprecated...
+
+#--------------------------------------------------------------------------
+# Install build: copy the dev build to the local server repository
+#--------------------------------------------------------------------------
+# .PHONY: installBuild
+# installBuild:
+# 	cp -upr $(S16_DEV_SRC_DIR) $(SIGSERVER_REPOSITORY)/build/$(VERSION)
+
+# If and when there are figure files, those will need to be copied too
+#	mkdir -p $(S16_INSTALL_DIR)/docs/UserGuide/png
+#	cp -u docs/UserGuide/png/*.png $(S16_INSTALL_DIR)/docs/UserGuide/png
+#	mkdir -p $(S16_INSTALL_DIR)/docs/UserGuide/svg
+#	cp -u docs/UserGuide/svg/*.svg $(S16_INSTALL_DIR)/docs/UserGuide/svg
+
+# S16_BUILDS_DIR=$(SIGMASYSTEM)/Sigma16-builds/build
+# S16_DEV_BUILD_DIR=$(S16_DEV_VERSION_DIR)/Sigma16
+#	@echo "  S16_BUILDS_DIR = $(S16_BUILDS_DIR)"
+#	@echo "  S16_DEV_BUILD_DIR = $(S16_DEV_BUILD_DIR)"
+#	@echo "  S16_DEV_VERSION_DIR = $(S16_DEV_VERSION_DIR)"
+# : the directory containing this makefile
+# Copy build to
+# deprecated...
+#	make VERSION.txt
+#	make src/base/version.mjs
+
+#	cp -u src/server/*.html $(SIGSERVER_REPOSITORY)/build
+#	cp -u docs/docstyle.css $(SIGSERVER_REPOSITORY)/build